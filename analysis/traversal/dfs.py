from collections.abc import Callable, Hashable, Mapping, Sequence
from typing import Any

from graphs.analysis.traversal.order import Order
from graphs.analysis.traversal.utils import (
    get_ordered_neighbors,
    get_ordered_seed_nodes,
)
from graphs.graph import Graph


# TODO: max_depth
# TODO: goal neighbor
# TODO: allow specifying partial list of seed nodes?
def dfs(
    g: Graph,
    *,
    recursive: bool = False,
    seed_order: Order | Hashable | Sequence[Hashable] | None = None,
    neighbor_order: Order | None = Order.SORTED,
) -> tuple[list[Hashable], list[Hashable], dict[Hashable, Hashable]]:
    """Depth first search (DFS) implementation.

    The recursive and iterative versions both have an inital overall "iterative" part, but beyond that they diverge
    when starting to explore a node.

    Args:
        g: Graph on which to perform DFS
        recursive: if True, use recursive DFS implementation; otherwise, use iterative DFS implementation
        seed_order: Order in which to iterate through potential start nodes for DFS exploration.
            - If Order, iterate through potential in the given Order
            - If non-Sequence Hashable, first start with the given Hashable (node); rest of order is undetermined
            - If Sequence[Hashable] (sequence of nodes), iterate in the order given by the sequence.
            - NOTE: If seed_order is Hashable and also Sequence[Hashable], it'll be interpreted as Hashable (node)
        neighbor_order: optional order in which to explore neighbors of a node; if not provided, undetermined order.

    Returns:
        list[Hashable]: preorder corresponding to the particular traversal this DFS takes
        list[Hashable]: postorder corresponding to the same traversal
        dict[Hashable, Hashable]: path parents map, a map from each node to its parent in the DFS tree,
            or to None if it has no parent in the DFS tree (i.e., if it served as a seed node)
    """
    seed_nodes = get_ordered_seed_nodes(g, seed_order)

    reached = set()
    preorder = []
    postorder = []
    parents = {}
    for u in seed_nodes:
        if u not in reached:
<<<<<<< HEAD
            parents[u] = None
            _dfs_from: Callable = (
                _dfs_from_recursive if recursive else _dfs_from_iterative
            )
            preorder_from_u, postorder_from_u, parents_from_u = _dfs_from(
                g, u, neighbor_order, reached
            )
            preorder.extend(preorder_from_u)
            postorder.extend(postorder_from_u)
            parents.update(parents_from_u)
=======
            if recursive:
                _dfs_from_recursive(
                    g, u, neighbor_order, reached, preorder, postorder, parents
                )
            else:
                _dfs_from_iterative(
                    g, u, neighbor_order, reached, preorder, postorder, parents
                )
>>>>>>> fdc5ff91
    return preorder, postorder, parents


def _dfs_from_recursive(
    g: Graph,
    u: Hashable,
    neighbor_order: Order | None,
    reached: set,
<<<<<<< HEAD
) -> tuple[list[Hashable], dict[Hashable, Hashable], dict[Hashable, Hashable]]:
=======
    preorder: list[Hashable],
    postorder: list[Hashable],
    parents: dict[Hashable, Hashable],
    parent: Hashable = None,  # only set to non-None when called recursively
) -> None:
>>>>>>> fdc5ff91
    """Recursive exploration

    NOTE: Instead of doing reached.add(u) as the first thing when you explore a node, you can instead do it before calling
    _dfs_from_recursive. So for v in vs, if v not in reached, first reached.add(v), then recursively call _dfs_from_recursive.
        - Benefit: The benefit of this is that it better tracks with when we set parents (before we recurse).
        - Drawback: Biggest drawback is that now you have to do a reached.add(u) before calling _dfs_from_recursive at the
            higher level from dfs(). Also, this now tracks less well with when we add to preorder. We can also add to
            preorder when we recurse on neighbors, but then similarly we'll have to do preorder.append(u) before calling
            _dfs_from_recursive at the higher level from dfs()
    So overall, these other schemes just don't work as nicely. So I'll keep reached and preorder where they are, and just
    know that the parents mapping is populated in a different way. Since the start node has no parent, you'd think we don't
    need to modify the call to _dfs_from_recursive from dfs(), but we do, in order to set its parent to None. Alternatively,
    you could just have it not be present in the mapping, but I'll just choose the convention that a start node's parent
    is None. At least this change is the same for the recursive and iterative implementations though!
    """
    parents[u] = parent
    reached.add(u)
    preorder = [u]
    postorder = []
    parents = {}
    for v in get_ordered_neighbors(g, u, neighbor_order):
        if v not in reached:
<<<<<<< HEAD
            # parents[v] = u
            preorder_from_v, postorder_from_v, parents_from_v = _dfs_from_recursive(
                g, v, neighbor_order, reached
=======
            _dfs_from_recursive(
                g,
                v,
                neighbor_order,
                reached,
                preorder,
                postorder,
                parents,
                parent=u,
>>>>>>> fdc5ff91
            )
            preorder.extend(preorder_from_v)
            postorder.extend(postorder_from_v)
            parents.update(parents_from_v)
            parents[v] = u
    postorder.append(u)
    return preorder, postorder, parents


def _dfs_from_iterative(
    g: Graph,
    u: Hashable,
    neighbor_order: Order | None,
    reached: set,
) -> tuple[list[Hashable], dict[Hashable, Hashable], dict[Hashable, Hashable]]:
    """Iterative implementation of DFS node exploration.

    First, let's discuss the overall idea, without considering preorder and postorder. For simplicity, let's first consider the case of a
    binary tree. In the recursive version, we use the recursion itself plus the for loop (for v in neighbors) to basically track which
    nodes we want to explore. In this iterative version, we need some kind of data structure that we add nodes to as we go. Since we want a
    DEPTH first search, we should use a stack. Then, the most recently added nodes (as we go deeper, these will be the deepest nodes), will
    get popped out first. We can start with stack = [root]. Then we pop(-1), and we can add the children to the stack. So now
    stack = [root.left, root.right]. But wait! If we pop now, we get root.right. But assuming we want sorted order, we want root.left. So
    we actually add it in reverse of the order we actually want! So we add root.right, then root.left, so we get stack = [root.right, root.left].
    Now we pop(-1), and we get root.left. Now notice that everything added from here on out until we pop root.right, will be descendents of
    root.left. Great! We're done.

    What about preorder? Well, when you pop(-1), you just add it to the preorder, since that's exactly the
    order you get with recursive preorder!

    What if it's a non-binary tree? Same idea, just instead of adding root.right then root.left, you generally just add the child nodes to
    stack in the reverse of the order you want to explore.

    What if it's not a tree at all? Well, you just want to make sure not to reach nodes you've already reached. So just use the reached set
    as before. When you pop off the stack, mark the node as reached. Then, in the future, only add a child to the stack if it has not
    already been reached. You have to ALSO check if it's already been reached when you pop(-1). Why? Well, due to there being multiple
    paths to the same node, it can get added repeatedly to the stack, and when you pop off the final one, you'll mark it as reached, but
    when you get to earlier instances of that node in the stack, it'll already be reached, even though it wasn't at the time it was added
    to the stack! Now you may ask, if you're going to check if it's already reached when popping off the stack, why even check when
    adding it to the stack? Well, first thought is, it'll make the stack size shorter. But actually, it's more important than that. If
    you don't check while adding to stack, you can recurse infinitely! Just consider the two-node graph with one edge. You'll start at
    node 1, pop it and mark it reached, then add its neighbor node 2 to the stack. Then you'll pop node 2 and mark it reached, and add
    node 1 (since you don't check if it's reached before adding it to the stack). And this will go on forever. Instead, you should not
    add node 1 to the stack after reaching node 2!

    TODO: the "keep going down left, then, right, then all the way left, and etc." approach.

    What about postorder? Turns out this is quite tricky. There are a few ways to consider solving this problem. Let's go over them.
        - Can we get the postorder from the preorder?
            - In general, no.
            - For undirected graphs it turns out that the reverse preorder is in fact a valid postorder but they do not CORRESPOND.
                I.e., the reverse preorder is a valid postorder but it (usually) corresponds to the postorder you'd get if you did
                a DIFFERENT traversal than the one that gave the preorder.
            - Also, this approach does not work for directed graphs. Consider a simple diamond graph A->B, A->C, B->D, C->D.
            - So for both those reasons, I will not take this approach here. But there are implementations of this online, and due to
                above reasons, the ones I've seen work with undirected graphs and don't return a "matching" preorder+postorder pair.
                And, they often implement it on a tree, specifically a rooted binary tree, but with a set of reached/visited nodes, it
                should work with any undirected tree.
            - NOTE: if you search up "two stack" implementations of post order with "iterative" dfs, you'll get results that are about
                this algorithm. The first stack is the normal stack used to track which nodes to reach, while the second stack is literally
                just the preorder. They then reverse it at the end, but literally it's just the preorder iterative DFS solution and then
                they reverse the preorder.
            - References:
                - https://cs.stackexchange.com/questions/151687/are-reversed-reverse-preorder-traversals-equivalent-to-a-postorder-traversal
                - https://www.youtube.com/watch?v=qT65HltK2uE
                - https://www.youtube.com/watch?v=2YBhNLodD8Q
        - Only remove a node when it's been "visited twice":
            - NeetCode does a version for a tree here: https://www.youtube.com/watch?v=QhszUQhGGlA
                - But this is for a tree. If you want it to work more generally (i.e., on cyclic graphs), you can't just use a visited stack:
                    - You have to use a visited set, not stack. In the tree version, a node only gets added to the stack once (and you add
                        False to visited), then popped (along with the False visited) and immediately re-added to the stack (and you add
                        True to visited). However, with a cyclic graph, it can be added multiple times to the stack, and the re-added trick
                        only occurs at the last addition, and when you get to the earlier additions, the corresponding visited element will
                        be False, and you won't know that it's already been processed. So you should use a visited set that keeps track of
                        all visited nodes.
                    - You have to use a double_visited set. Why? For the same reason. There are cycles, so a node can be added multiple times
                        to the stack. It gets added the first time, and then perhaps times after that, all the while node is not in visited.
                        Then, it gets popped up, and you see it's not in visited. So you mark it as visited, and re-add it to the stack, and
                        add all its children. Then the next time you see this node, it's already visited, so you add it to the postorder. So
                        far, so good. BUT. Remember how it was initially added potentially multiple times? So if you keep popping off the
                        stack, you may eventually pop off that node AGAIN. Now, you don't want to add to postorder since that'll be double
                        counting! You could of course just check if node in postorder, BUT that's slow (O(N) each time), so instead it's
                        better to keep a double_visited set. Now, the second time you see the node, i.e., the first time you see it after
                        it's been visited already, i.e., when you add it to postorder,  you also add it to double_visited. Then, for all
                        future times, you check if it's in double_visited, and if it is (which it will be), don't add it to post_order. Think
                        this is awkward since we have a double_visited set and postorder list which track exactly the same nodes? Sure. But
                        also, that's exactly also true of the visited set and the preorder list (they track the same nodes). One is good for
                        instant lookup and one is good for returning an order
                    - Minor implementation detail: I think you could use a visited_count dict that counts whether it's been visited 0, 1, or 2
                        times, instead of two sets. Idk if it's easier/more elegant or less so... just a thought.
                    - Another minor implementation detail is you can do a peek followed by a pop sometimes instead of a pop followed by a
                        re-append sometimes.
                    - There's also a way to not use a double_visited list but instead, when a node is already reached, just check whether all
                        its neighbors are already reached. But, of course, this is just slower. double_visited just makes this check constant
                        time basically.
            - the double_visited set is only used for the iterative DFS implementation, not the recursive DFS impilementation. So do we create
                a double_visited set up in the DFS function and only pass it in to the iterative version and not the recursive version? Well,
                no. double_visited is used to differentiate reached from reached twice among a node and all its descendents in the DFS tree.
                Note that _dfs_from_iterative won't be called on an already reached node. It'll only be called on an unreached node. However,
                with directed graphs, it's possible that a descendent of the start node of _dfs_from_iterative is in fact already reached.
                But in that case, that descendent will have also already been double_reached. By the end of a _dfs_from_iterative call, any
                node that is reached will also be double reached. So the DFS parent function can only use reached, and we can keep a separate
                "local" double_reached set within _dfs_from_iterative that other functions don't have to be aware of. But reached still needs
                to be shared.
        - TODO: check out https://www.youtube.com/watch?v=xLQKdq0Ffjg
    """
<<<<<<< HEAD
    preorder = []
    postorder = []
=======
    parents[u] = None
>>>>>>> fdc5ff91
    double_reached = set()
    to_explore = [u]
    parents = {u: None}
    while to_explore:
        u = to_explore.pop(-1)
        if u in reached:
            # this if block is only used for postorder
            if u not in double_reached:
                double_reached.add(u)
                postorder.append(u)
            continue
        to_explore.append(u)  # this is only used for postorder
        reached.add(u)
        preorder.append(u)
        # add to stack in reverse order of order of exploration
        for v in get_ordered_neighbors(g, u, neighbor_order)[::-1]:
            if v not in reached:
                # NOTE: yes, parents can be set multiple times, but the last time will stick, as that gets
                # popped off the stack first, and then after that we'll never reach this line again
                # if you only add the first time, it's stlil valid, it just wont' be the DFS path
                parents[v] = u
                to_explore.append(v)
    return preorder, postorder, parents<|MERGE_RESOLUTION|>--- conflicted
+++ resolved
@@ -42,14 +42,12 @@
     """
     seed_nodes = get_ordered_seed_nodes(g, seed_order)
 
+    parents = {}
     reached = set()
     preorder = []
     postorder = []
-    parents = {}
     for u in seed_nodes:
         if u not in reached:
-<<<<<<< HEAD
-            parents[u] = None
             _dfs_from: Callable = (
                 _dfs_from_recursive if recursive else _dfs_from_iterative
             )
@@ -59,16 +57,6 @@
             preorder.extend(preorder_from_u)
             postorder.extend(postorder_from_u)
             parents.update(parents_from_u)
-=======
-            if recursive:
-                _dfs_from_recursive(
-                    g, u, neighbor_order, reached, preorder, postorder, parents
-                )
-            else:
-                _dfs_from_iterative(
-                    g, u, neighbor_order, reached, preorder, postorder, parents
-                )
->>>>>>> fdc5ff91
     return preorder, postorder, parents
 
 
@@ -77,15 +65,9 @@
     u: Hashable,
     neighbor_order: Order | None,
     reached: set,
-<<<<<<< HEAD
+    *,
+    parent: Hashable = None,  # only set to non-None when called recursively
 ) -> tuple[list[Hashable], dict[Hashable, Hashable], dict[Hashable, Hashable]]:
-=======
-    preorder: list[Hashable],
-    postorder: list[Hashable],
-    parents: dict[Hashable, Hashable],
-    parent: Hashable = None,  # only set to non-None when called recursively
-) -> None:
->>>>>>> fdc5ff91
     """Recursive exploration
 
     NOTE: Instead of doing reached.add(u) as the first thing when you explore a node, you can instead do it before calling
@@ -101,33 +83,22 @@
     you could just have it not be present in the mapping, but I'll just choose the convention that a start node's parent
     is None. At least this change is the same for the recursive and iterative implementations though!
     """
-    parents[u] = parent
+    parents = {u: parent}
     reached.add(u)
     preorder = [u]
     postorder = []
-    parents = {}
     for v in get_ordered_neighbors(g, u, neighbor_order):
         if v not in reached:
-<<<<<<< HEAD
-            # parents[v] = u
             preorder_from_v, postorder_from_v, parents_from_v = _dfs_from_recursive(
-                g, v, neighbor_order, reached
-=======
-            _dfs_from_recursive(
                 g,
                 v,
                 neighbor_order,
                 reached,
-                preorder,
-                postorder,
-                parents,
                 parent=u,
->>>>>>> fdc5ff91
             )
             preorder.extend(preorder_from_v)
             postorder.extend(postorder_from_v)
             parents.update(parents_from_v)
-            parents[v] = u
     postorder.append(u)
     return preorder, postorder, parents
 
@@ -229,15 +200,11 @@
                 to be shared.
         - TODO: check out https://www.youtube.com/watch?v=xLQKdq0Ffjg
     """
-<<<<<<< HEAD
+    parents = {u: None}
+    to_explore = [u]
     preorder = []
     postorder = []
-=======
-    parents[u] = None
->>>>>>> fdc5ff91
     double_reached = set()
-    to_explore = [u]
-    parents = {u: None}
     while to_explore:
         u = to_explore.pop(-1)
         if u in reached:
